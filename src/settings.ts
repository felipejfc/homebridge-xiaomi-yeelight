/**
 * This is the name of the platform that users will use to register the plugin in the Homebridge config.json
 */
export const PLATFORM_NAME = 'XiaomiYeelightSupport';

/**
 * This must match the name of your plugin as defined the package.json
 */
<<<<<<< HEAD
export const PLUGIN_NAME = "homebridge-xiaomi-yeelight-x";
=======
export const PLUGIN_NAME = 'homebridge-xiaomi-yeelight';
>>>>>>> 58126eb0
<|MERGE_RESOLUTION|>--- conflicted
+++ resolved
@@ -6,8 +6,4 @@
 /**
  * This must match the name of your plugin as defined the package.json
  */
-<<<<<<< HEAD
-export const PLUGIN_NAME = "homebridge-xiaomi-yeelight-x";
-=======
-export const PLUGIN_NAME = 'homebridge-xiaomi-yeelight';
->>>>>>> 58126eb0
+export const PLUGIN_NAME = 'homebridge-xiaomi-yeelight-x';